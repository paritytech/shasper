--- conflicted
+++ resolved
@@ -1419,22 +1419,17 @@
 ]
 
 [[package]]
-<<<<<<< HEAD
+name = "linked-hash-map"
+version = "0.5.1"
+source = "registry+https://github.com/rust-lang/crates.io-index"
+
+[[package]]
 name = "lmd-ghost"
 version = "0.1.0"
 dependencies = [
  "shasper-primitives 0.1.0",
  "sr-std 0.1.0 (git+https://github.com/paritytech/substrate)",
 ]
-
-[[package]]
-name = "local-encoding"
-version = "0.2.0"
-=======
-name = "linked-hash-map"
-version = "0.5.1"
->>>>>>> a180a14a
-source = "registry+https://github.com/rust-lang/crates.io-index"
 
 [[package]]
 name = "lock_api"
